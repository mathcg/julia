--- conflicted
+++ resolved
@@ -1871,7 +1871,15 @@
     @test g(f) === 1.0
 end
 
-<<<<<<< HEAD
+# issue #8213
+@test map((x...)->x,(1,2),(3,4),(5,6)) === ((1,3,5),(2,4,6))
+
+# issue #8338
+let ex = Expr(:(=), :(f8338(x;y=4)), :(x*y))
+    eval(ex)
+    @test f8338(2) == 8
+end
+
 # call overloading (#2403)
 Base.call(x::Int, y::Int) = x + 3y
 issue2403func(f) = f(7)
@@ -1887,13 +1895,4 @@
 let x = Issue2403(20)
     @test x(3) == 26
     @test issue2403func(x) == 34
-=======
-# issue #8213
-@test map((x...)->x,(1,2),(3,4),(5,6)) === ((1,3,5),(2,4,6))
-
-# issue #8338
-let ex = Expr(:(=), :(f8338(x;y=4)), :(x*y))
-    eval(ex)
-    @test f8338(2) == 8
->>>>>>> aa9f6999
 end