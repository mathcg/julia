--- conflicted
+++ resolved
@@ -282,13 +282,8 @@
 size(A::QRPackedQ) = size(A, 1), size(A, 2)
 
 function full{T<:BlasFloat}(A::QRPackedQ{T}, thin::Bool)
-<<<<<<< HEAD
-    if thin return A * eye(T, size(A.T, 2)) end
-    return A * eye(T, size(A, 1))
-=======
     if thin return A * eye(T, size(A.vs)...) end
     return A * eye(T, size(A.vs, 1))
->>>>>>> 4b2a4e1b
 end
 full(A::QRPackedQ) = full(A, true)
 
