export
# Modules
    Collections,
    FFTW,
    Graphics,
    Meta,
    Operators,
    Pkg,
    Profile,
    Dates,
    Sys,
    Test,
    LinAlg,
    BLAS,
    LAPACK,
    SparseMatrix,
    Docs,
    Markdown,

# Types
    AbstractMatrix,
    AbstractSparseArray,
    AbstractSparseMatrix,
    AbstractSparseVector,
    AbstractVector,
    AbstractVecOrMat,
    Array,
    Associative,
    Bidiagonal,
    BigFloat,
    BigInt,
    BitArray,
    BitMatrix,
    BitVector,
    BufferStream,
    CartesianIndex,
    CartesianRange,
    CFILE,
    Cmd,
    Colon,
    Complex,
    Complex128,
    Complex64,
    Complex32,
    DArray,
    DenseMatrix,
    DenseVecOrMat,
    DenseVector,
    DevNull,
    Diagonal,
    Dict,
    Dims,
    EachLine,
    Enumerate,
    Factorization,
    FileMonitor,
    FileOffset,
    Filter,
    FloatRange,
    Hermitian,
    UniformScaling,
    InsertionSort,
    IntSet,
    IO,
    IOBuffer,
    IOStream,
    LocalProcess,
    LowerTriangular,
    MathConst,
    Matrix,
    MergeSort,
    Nullable,
    ObjectIdDict,
    OrdinalRange,
    Pair,
    PollingFileWatcher,
    ProcessGroup,
    QuickSort,
    Range,
    RangeIndex,
    Rational,
    Regex,
    RegexMatch,
    RemoteRef,
    RepString,
    RevString,
    RopeString,
    RoundFromZero,
    RoundDown,
    RoundingMode,
    RoundNearest,
    RoundNearestTiesAway,
    RoundNearestTiesUp,
    RoundToZero,
    RoundUp,
    Set,
    SharedArray,
    SharedMatrix,
    SharedVector,
    SparseMatrixCSC,
    StatStruct,
    StepRange,
    StridedArray,
    StridedMatrix,
    StridedVecOrMat,
    StridedVector,
    SubArray,
    SubDArray,
    SubOrDArray,
    SubString,
    Symmetric,
    SymTridiagonal,
    Timer,
    TmStruct,
    Tridiagonal,
    UnitRange,
    UpperTriangular,
    UTF16String,
    UTF32String,
    Val,
    VecOrMat,
    Vector,
    VersionNumber,
    WeakKeyDict,
    WeakRef,
    WorkerConfig,
    WString,
    Zip,

# Ccall types
    Cchar,
    Cdouble,
    Cfloat,
    Cint,
    Cintmax_t,
    Clong,
    Clonglong,
    Coff_t,
    Cptrdiff_t,
    Cshort,
    Csize_t,
    Cssize_t,
    Cuchar,
    Cuint,
    Cuintmax_t,
    Culong,
    Culonglong,
    Cushort,
    Cwchar_t,

# Exceptions
    ArgumentError,
    DimensionMismatch,
    EOFError,
    ErrorException,
    KeyError,
    LoadError,
    MethodError,
    NullException,
    ParseError,
    ProcessExitedException,
    SystemError,
    TypeError,
    AssertionError,

# Global constants and variables
    ARGS,
    C_NULL,
    CPU_CORES,
    DL_LOAD_PATH,
    ENDIAN_BOM,
    ENV,
    Inf,
    Inf16,
    Inf32,
    JULIA_HOME,
    LOAD_PATH,
    MS_ASYNC,
    MS_INVALIDATE,
    MS_SYNC,
    NaN,
    NaN16,
    NaN32,
    OS_NAME,
    RTLD_DEEPBIND,
    RTLD_FIRST,
    RTLD_GLOBAL,
    RTLD_LAZY,
    RTLD_LOCAL,
    RTLD_NODELETE,
    RTLD_NOLOAD,
    RTLD_NOW,
    STDERR,
    STDIN,
    STDOUT,
    VERSION,
    WORD_SIZE,

# Mathematical constants
    im,
    π, pi,
    e, eu,
    γ, eulergamma,
    catalan,
    φ, golden,
    I,

# Operators
    !,
    !=,
    ≠,
    !==,
    ≡,
    ≢,
    $,
    %,
    &,
    *,
    +,
    -,
    .!=,
    .≠,
    .+,
    .-,
    .*,
    ./,
    .<,
    .<=,
    .≤,
    .==,
    .>,
    .>=,
    .≥,
    .\,
    .^,
    /,
    //,
    .//,
    <,
    <:,
    <<,
    <=,
    ≤,
    ==,
    >,
    >=,
    ≥,
    >>,
    #.>>,
    #.<<,
    >>>,
    \,
    ^,
    |,
    ~,
    :,
    ÷,
    =>,
    A_ldiv_B!,
    A_ldiv_Bc,
    A_ldiv_Bt,
    A_mul_B!,
    A_mul_Bc,
    A_mul_Bc!,
    A_mul_Bt,
    A_mul_Bt!,
    A_rdiv_Bc,
    A_rdiv_Bt,
    Ac_ldiv_B,
    Ac_ldiv_Bc,
    Ac_mul_B,
    Ac_mul_B!,
    Ac_mul_Bc,
    Ac_mul_Bc!,
    Ac_rdiv_B,
    Ac_rdiv_Bc,
    At_ldiv_B,
    At_ldiv_Bt,
    At_mul_B,
    At_mul_B!,
    At_mul_Bt,
    At_mul_Bt!,
    At_rdiv_B,
    At_rdiv_Bt,
    call,

# scalar math
    @evalpoly,
    abs,
    abs2,
    acos,
    acosd,
    acosh,
    acot,
    acotd,
    acoth,
    acsc,
    acscd,
    acsch,
    angle,
    asec,
    asecd,
    asech,
    asin,
    asind,
    asinh,
    atan,
    atan2,
    atand,
    atanh,
    big,
    binomial,
    bool,
    bswap,
    cbrt,
    ceil,
    cis,
    clamp,
    cld,
    cmp,
    combinations,
    complex,
    complex128,
    complex64,
    complex32,
    conj,
    copysign,
    cos,
    cosc,
    cosd,
    cosh,
    cospi,
    cot,
    cotd,
    coth,
    count_ones,
    count_zeros,
    csc,
    cscd,
    csch,
    dawson,
    deg2rad,
    den,
    digamma,
    div,
    divrem,
    eps,
    erf,
    erfc,
    erfcinv,
    erfcx,
    erfi,
    erfinv,
    exp,
    exp10,
    exp2,
    expm1,
    exponent,
    factor,
    factorial,
    fld,
    flipsign,
    float,
    float16,
    float32,
    float64,
    floor,
    fma,
    frexp,
    gamma,
    gcd,
    gcdx,
    hex2num,
    hypot,
    imag,
    int,
    int128,
    int16,
    int32,
    int64,
    int8,
    integer,
    inv,
    invdigamma,
    invmod,
    isapprox,
    iseltype,
    iseven,
    isfinite,
    isinf,
    isinteger,
    isnan,
    isodd,
    ispow2,
    isprime,
    isqrt,
    isreal,
    issubnormal,
    lcm,
    ldexp,
    leading_ones,
    leading_zeros,
    lfact,
    lgamma,
    log,
    log10,
    log1p,
    log2,
    maxintfloat,
    mod,
    mod1,
    modf,
    mod2pi,
    muladd,
    nextfloat,
    nextpow,
    nextpow2,
    nextprod,
    num,
    num2hex,
    one,
    powermod,
    prevfloat,
    prevpow,
    prevpow2,
    prevprod,
    primes,
    rad2deg,
    rationalize,
    real,
    realmax,
    realmin,
    reim,
    reinterpret,
    rem,
    rem1,
    round,
    sec,
    secd,
    sech,
    sign,
    signbit,
    signed,
    signif,
    significand,
    sin,
    sinc,
    sind,
    sinh,
    sinpi,
    sqrt,
    tan,
    tand,
    tanh,
    trailing_ones,
    trailing_zeros,
    trigamma,
    trunc,
    unsafe_trunc,
    typemax,
    typemin,
    uint,
    uint128,
    uint16,
    uint32,
    uint64,
    uint8,
    unsigned,
    widemul,
    zero,
    √,
    ∛,

# specfun
    airy,
    airyai,
    airyaiprime,
    airybi,
    airybiprime,
    airyprime,
    airyx,
    besselh,
    besseli,
    besselix,
    besselj,
    besselj0,
    besselj1,
    besseljx,
    besselk,
    besselkx,
    bessely,
    bessely0,
    bessely1,
    besselyx,
    beta,
    eta,
    hankelh1,
    hankelh1x,
    hankelh2,
    hankelh2x,
    lbeta,
    polygamma,
    zeta,

# arrays
    bitbroadcast,
    broadcast!,
    broadcast!_function,
    broadcast,
    broadcast_function,
    broadcast_getindex,
    broadcast_setindex!,
    cartesianmap,
    cat,
    cell,
    checkbounds,
    circshift,
    colon,
    conj!,
    copy!,
    cummax,
    cummin,
    cumprod,
    cumprod!,
    cumsum,
    cumsum!,
    cumsum_kbn,
    eachindex,
    extrema,
    fill!,
    fill,
    find,
    findfirst,
    findlast,
    findin,
    findmax,
    findmin,
    findn,
    findnext,
    findprev,
    findnz,
    first,
    flipdim,
    fliplr,
    flipud,
    gradient,
    hcat,
    hvcat,
    ind2sub,
    indexin,
    indmax,
    indmin,
    invperm,
    ipermute!,
    ipermutedims,
    isperm,
    issorted,
    last,
    linrange,
    linspace,
    logspace,
    mapslices,
    max,
    maxabs,
    maxabs!,
    maximum!,
    maximum,
    min,
    minabs,
    minabs!,
    minimum!,
    minimum,
    minmax,
    ndims,
    nnz,
    nonzeros,
    nthperm!,
    nthperm,
    countnz,
    ones,
    parent,
    parentindexes,
    partitions,
    permutations,
    permute!,
    permutedims,
    permutedims!,
    prod!,
    prod,
    promote_shape,
    randcycle,
    randperm,
    randsubseq!,
    randsubseq,
    range,
    reducedim,
    repmat,
    reshape,
    reverse!,
    reverse,
    rot180,
    rotl90,
    rotr90,
    searchsorted,
    searchsortedfirst,
    searchsortedlast,
    select!,
    select,
    shuffle,
    shuffle!,
    size,
    slice,
    slicedim,
    sort!,
    sort,
    sortcols,
    sortperm,
    sortperm!,
    sortrows,
    squeeze,
    step,
    stride,
    strides,
    sub,
    sub2ind,
    sum!,
    sum,
    sumabs!,
    sumabs,
    sumabs2!,
    sumabs2,
    sum_kbn,
    vcat,
    vec,
    zeros,

# linear algebra
    bkfact!,
    bkfact,
    blas_set_num_threads,
    blkdiag,
    chol,
    cholfact!,
    cholfact,
    cond,
    condskeel,
    cross,
    ctranspose!,
    ctranspose,
    det,
    diag,
    diagind,
    diagm,
    diff,
    dot,
    eig,
    eigfact!,
    eigfact,
    eigmax,
    eigmin,
    eigs,
    eigvals,
    eigvals!,
    eigvecs,
    expm,
    eye,
    factorize,
    givens,
    hessfact!,
    hessfact,
    ishermitian,
    isposdef!,
    isposdef,
    issym,
    istril,
    istriu,
    kron,
    ldltfact,
    ldltfact!,
    linreg,
    logdet,
    lu,
    lufact!,
    lufact,
    lyap,
    norm,
    nullspace,
    ordschur!,
    ordschur,
    peakflops,
    pinv,
    qr,
    qrfact!,
    qrfact,
    rank,
    scale!,
    scale,
    schur,
    schurfact!,
    schurfact,
    sqrtm,
    svd,
    svdfact!,
    svdfact,
    svds,
    svdvals!,
    svdvals,
    sylvester,
    trace,
    transpose!,
    transpose,
    tril!,
    tril,
    triu!,
    triu,
    vecnorm,
    ⋅,
    ×,

# sparse
    etree,
    full,
    issparse,
    sparse,
    sparsevec,
    spdiagm,
    speye,
    spones,
    sprand,
    sprandbool,
    sprandn,
    spzeros,
    symperm,
    rowvals,
    nzrange,

# bitarrays
    bitpack,
    bitunpack,
    falses,
    flipbits!,
    rol,
    rol!,
    ror,
    ror!,
    trues,

# dequeues
    append!,
    insert!,
    pop!,
    prepend!,
    push!,
    resize!,
    shift!,
    unshift!,

# collections
    all!,
    all,
    any!,
    any,
    collect,
    complement!,
    complement,
    contains,
    count,
    delete!,
    deleteat!,
    eltype,
    empty!,
    endof,
    filter!,
    filter,
    foldl,
    foldr,
    get,
    get!,
    getindex,
    getkey,
    haskey,
    in,
    intersect!,
    intersect,
    isempty,
    issubset,
    keys,
    length,
    map!,
    map,
    mapfoldl,
    mapfoldr,
    mapreduce,
    mapreducedim,
    merge!,
    merge,
    #pop!,
    #push!,
    reduce,
    setdiff!,
    setdiff,
    setindex!,
    similar,
    sizehint!,
    splice!,
    symdiff!,
    symdiff,
    union!,
    union,
    unique,
    values,
    ∈,
    ∉,
    ∋,
    ∌,
    ⊆,
    ⊈,
    ⊊,
    ∩,
    ∪,

# strings and text output
    ascii,
    base,
    base64encode,
    base64decode,
    Base64EncodePipe,
    Base64DecodePipe,
    startswith,
    bin,
    bits,
    bytes2hex,
    bytestring,
    char,
    charwidth,
    chomp,
    chop,
    chr2ind,
    dec,
    digits,
    digits!,
    dump,
    eachmatch,
    endswith,
    escape_string,
    float32_isvalid,
    float64_isvalid,
    graphemes,
    hex,
    hex2bytes,
    ind2chr,
    info,
    is_assigned_char,
    is_valid_ascii,
    is_valid_char,
    is_valid_utf8,
    is_valid_utf16,
    isalnum,
    isalpha,
    isascii,
    iscntrl,
    isdigit,
    isgraph,
    islower,
    ismatch,
    isnumber,
    isprint,
    ispunct,
    isspace,
    isupper,
    isvalid,
    isxdigit,
    join,
    lcfirst,
    lowercase,
    lpad,
    lstrip,
    match,
    matchall,
    ndigits,
    nextind,
    normalize_string,
    oct,
    parsefloat,
    parseint,
    prevind,
    print,
    print_escaped,
    print_joined,
    print_shortest,
    print_unescaped,
    print_with_color,
    println,
    randstring,
    repeat,
    replace,
    repr,
    reverseind,
    rpad,
    rsearch,
    rsearchindex,
    rsplit,
    rstrip,
    search,
    searchindex,
    show,
    showall,
    showarray,
    showcompact,
    showerror,
    split,
    sprint,
    string,
    strip,
    strwidth,
    summary,
    ucfirst,
    unescape_string,
    uppercase,
    utf8,
    utf16,
    utf32,
    warn,
    wstring,
    xdump,

# random numbers
    AbstractRNG,
    MersenneTwister,
    RandomDevice,
    rand!,
    rand,
    randn!,
    randn,
    randexp!,
    randexp,
    srand,
    bitrand,

# bigfloat & precision
    precision,
    get_bigfloat_precision,
    set_bigfloat_precision,
    with_bigfloat_precision,
    get_rounding,
    set_rounding,
    with_rounding,

# statistics
    cor,
    cov,
    hist,
    hist!,
    hist2d,
    hist2d!,
    histrange,
    mean!,
    mean,
    median!,
    median,
    middle,
    midpoints,
    quantile!,
    quantile,
    std,
    stdm,
    var,
    varm,

# signal processing
    bfft!,
    bfft,
    brfft,
    conv,
    conv2,
    dct!,
    dct,
    deconv,
    fft!,
    fft,
    fftshift,
    filt,
    filt!,
    idct!,
    idct,
    ifft!,
    ifft,
    ifftshift,
    irfft,
    plan_bfft!,
    plan_bfft,
    plan_brfft,
    plan_dct!,
    plan_dct,
    plan_fft!,
    plan_fft,
    plan_idct!,
    plan_idct,
    plan_ifft!,
    plan_ifft,
    plan_irfft,
    plan_rfft,
    rfft,
    xcorr,

# numerical integration
    quadgk,

# iteration
    done,
    enumerate,
    next,
    start,
    zip,
    rest,
    countfrom,
    take,
    drop,
    cycle,
    repeated,

# object identity and equality
    copy,
    deepcopy,
    hash,
    identity,
    isbits,
    isequal,
    isimmutable,
    isless,
    ifelse,
    lexless,
    lexcmp,
    object_id,
    sizeof,

# tasks and conditions
    Condition,
    consume,
    current_task,
    istaskstarted,
    istaskdone,
    notify,
    produce,
    schedule,
    task_local_storage,
    yield,

# time
    sleep,
    strftime,
    strptime,
    tic,
    time,
    time_ns,
    toc,
    toq,

# dates
    Date,
    DateTime,
    now,

# errors
    assert,
    backtrace,
    catch_backtrace,
    error,
    rethrow,
    systemerror,

# types
    convert,
    fieldoffsets,
    isleaftype,
    oftype,
    promote,
    promote_rule,
    promote_type,
    subtypes,
    super,
    typeintersect,
    typejoin,
    widen,

# syntax
    esc,
    expand,
    gensym,
    macroexpand,
    parse,
    symbol,

# help and reflection
    apropos,
    current_module,
    edit,
    code_typed,
    code_warntype,
    code_lowered,
    code_llvm,
    code_native,
    fullname,
    functionloc,
    help,
    isconst,
    isgeneric,
    isinteractive,
    less,
    methods,
    methodswith,
    module_name,
    module_parent,
    names,
    versioninfo,
    which,
    whos,
    workspace,

# loading source files
    evalfile,
    include,
    include_string,
    reload,
    require,

# RTS internals
    finalizer,
    finalize,
    gc,
    gc_disable,
    gc_enable,
    precompile,

# misc
    atexit,
    clipboard,
    exit,
    ntuple,
    quit,

# IP address stuff
    @ip_str,
    IPv4,
    IPv6,
    parseip,

# I/O and events
    accept,
    bind,
    close,
    connect,
    countlines,
    deserialize,
    eachline,
    eof,
    fd,
    fdio,
    flush,
    flush_cstdio,
    getaddrinfo,
    gethostname,
    getipaddr,
    htol,
    hton,
    ismarked,
    isopen,
    isreadonly,
    listen,
    listenany,
    ltoh,
    mark,
    mmap,
    mmap_array,
    mmap_bitarray,
    msync,
    nb_available,
    ntoh,
    open,
    pipe,
    PipeBuffer,
    poll_fd,
    poll_file,
    position,
    RawFD,
    read,
    read!,
    readall,
    readavailable,
    readbytes!,
    readbytes,
    readchomp,
    readcsv,
    readdir,
    readdlm,
    readline,
    readlines,
    readuntil,
    redirect_stderr,
    redirect_stdin,
    redirect_stdout,
    recv,
    recvfrom,
    reset,
    seek,
    seekend,
    seekstart,
    send,
    serialize,
    skip,
    skipchars,
    start_reading,
    start_timer,
    start_watching,
    stop_reading,
    stop_timer,
    takebuf_array,
    takebuf_string,
    truncate,
    unmark,
    watch_file,
    write,
    writecsv,
    writedlm,
    TCPSocket,
    UDPSocket,

# multiprocessing
    addprocs,
    ClusterManager,
    fetch,
    interrupt,
    isready,
    launch,
    manage,
    myid,
    nprocs,
    nworkers,
    pmap,
    process_messages,
    procs,
    put!,
    remotecall,
    remotecall_fetch,
    remotecall_wait,
    rmprocs,
    take!,
    timedwait,
    wait,
    workers,

# multimedia I/O
    Display,
    display,
    displayable,
    TextDisplay,
    istext,
    MIME,
    @MIME,
    @MIME_str,
    reprmime,
    stringmime,
    writemime,
    mimewritable,
    popdisplay,
    pushdisplay,
    redisplay,
    HTML,
    Text,

# distributed arrays
    dfill,
    distribute,
    dones,
    drand,
    drandn,
    dzeros,
    localpart,
    localindexes,
    procs,

# shared arrays
    sdata,
    indexpids,

# paths and file names
    abspath,
    basename,
    dirname,
    expanduser,
    homedir,
    isabspath,
    isdirpath,
    joinpath,
    normpath,
    realpath,
    splitdir,
    splitdrive,
    splitext,

# filesystem operations
    cd,
    chmod,
    cp,
    ctime,
    download,
    filemode,
    filesize,
    gperm,
    isblockdev,
    ischardev,
    isdir,
    isexecutable,
    isfifo,
    isfile,
    islink,
    ispath,
    isreadable,
    issetgid,
    issetuid,
    issocket,
    issticky,
    iswritable,
    lstat,
    mkdir,
    mkpath,
    mktemp,
    mktempdir,
    mtime,
    mv,
    operm,
    pwd,
    rm,
    stat,
    symlink,
    tempdir,
    tempname,
    touch,
    uperm,

# external processes ## TODO: whittle down these exports.
    detach,
    getpid,
    ignorestatus,
    kill,
    process_exited,
    process_running,
    readandwrite,
    run,
    setenv,
    spawn,
    success,

# C interface
    c_free,
    c_malloc,
    c_calloc,
    c_realloc,
    cfunction,
    cglobal,
    disable_sigint,
    dlclose,
    dlopen,
    dlopen_e,
    dlsym,
    dlsym_e,
    errno,
    find_library,
    pointer,
    pointer_from_objref,
    pointer_to_array,
    reenable_sigint,
    strerror,
    unsafe_copy!,
    unsafe_load,
    unsafe_pointer_to_objref,
    unsafe_store!,

# nullable types
    isnull,

# Macros
    @__FILE__,
    @b_str,
    @r_str,
    @v_str,
    @text_str,
    @html_str,
    @int128_str,
    @uint128_str,
    @bigint_str,
    @mstr,
    @unexpected,
    @assert,
    @cmd,
    @time,
    @timed,
    @elapsed,
    @allocated,
    @profile,
    @which,
    @edit,
    @less,
    @code_typed,
    @code_warntype,
    @code_lowered,
    @code_llvm,
    @code_native,
    @windows,
    @unix,
    @osx,
    @linux,
    @windows_only,
    @unix_only,
    @osx_only,
    @linux_only,
    @windowsxp_only,
    @non_windowsxp_only,
    @schedule,
    @sync,
    @async,
    @spawn,
    @spawnat,
    @fetch,
    @fetchfrom,
    @everywhere,
    @parallel,
    @gensym,
    @eval,
    @task,
    @thunk,
    @vectorize_1arg,
    @vectorize_2arg,
    @show,
    @printf,
    @sprintf,
    @deprecate,
    @boundscheck,
    @inbounds,
    @fastmath,
    @simd,
    @label,
    @goto,
    @inline,
    @noinline,
    @doc,
<<<<<<< HEAD
    @doc_str,
    @doc_mstr,
    @enum
=======
    @doc_str
>>>>>>> 232ac9b9
<|MERGE_RESOLUTION|>--- conflicted
+++ resolved
@@ -1444,10 +1444,5 @@
     @inline,
     @noinline,
     @doc,
-<<<<<<< HEAD
     @doc_str,
-    @doc_mstr,
-    @enum
-=======
-    @doc_str
->>>>>>> 232ac9b9
+    @enum